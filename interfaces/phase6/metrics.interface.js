--- conflicted
+++ resolved
@@ -2,12 +2,6 @@
 // Purpose: Define the metrics collection and export interface
 // Team responsible: Observability Team
 
-<<<<<<< HEAD
-// Use mock implementation for testing
-const MetricsMock = require('../../mocks/metrics-mock');
-
-module.exports = MetricsMock;
-=======
 const client = require('prom-client');
 const express = require('express');
 
@@ -318,5 +312,4 @@
   }
 }
 
-module.exports = MetricsInterface;
->>>>>>> 65539dd2
+module.exports = MetricsInterface;