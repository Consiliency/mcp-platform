// Contract: Logger
// Purpose: Define the structured logging interface
// Team responsible: Observability Team

<<<<<<< HEAD
// Use mock implementation for testing
const LoggerMock = require('../../mocks/logger-mock');

module.exports = LoggerMock;
=======
const winston = require('winston');
const DailyRotateFile = require('winston-daily-rotate-file');
const path = require('path');
const fs = require('fs').promises;

class LoggerInterface {
  constructor(config = {}) {
    // config: { level: string, format: string, transports: object[], metadata?: object }
    this.config = {
      level: config.level || 'info',
      format: config.format || 'json',
      transports: config.transports || [],
      metadata: config.metadata || {},
      ...config
    };
    
    this.timers = new Map();
    this.logDirectory = config.logDirectory || './logs';
    this.winston = this._createWinstonLogger();
  }
  
  _createWinstonLogger() {
    const formats = [];
    
    // Add timestamp
    formats.push(winston.format.timestamp());
    
    // Add metadata
    if (Object.keys(this.config.metadata).length > 0) {
      formats.push(winston.format.metadata({
        fillExcept: ['message', 'level', 'timestamp', 'label']
      }));
    }
    
    // Add format based on config
    if (this.config.format === 'json') {
      formats.push(winston.format.json());
    } else {
      formats.push(winston.format.simple());
    }
    
    // Create transports
    const transports = this._createTransports();
    
    return winston.createLogger({
      level: this.config.level,
      format: winston.format.combine(...formats),
      defaultMeta: this.config.metadata,
      transports
    });
  }
  
  _createTransports() {
    const transports = [];
    
    // Always add console transport
    transports.push(new winston.transports.Console({
      format: winston.format.combine(
        winston.format.colorize(),
        winston.format.simple()
      )
    }));
    
    // Add file transports if specified
    if (this.config.transports.length === 0 || this.config.transports.includes('file')) {
      // Daily rotate file for all logs
      transports.push(new DailyRotateFile({
        filename: path.join(this.logDirectory, 'application-%DATE%.log'),
        datePattern: 'YYYY-MM-DD',
        zippedArchive: true,
        maxSize: '20m',
        maxFiles: '14d',
        level: this.config.level
      }));
      
      // Separate error log file
      transports.push(new DailyRotateFile({
        filename: path.join(this.logDirectory, 'error-%DATE%.log'),
        datePattern: 'YYYY-MM-DD',
        zippedArchive: true,
        maxSize: '20m',
        maxFiles: '30d',
        level: 'error'
      }));
    }
    
    // Add custom transports from config
    this.config.transports.forEach(transport => {
      if (typeof transport === 'object' && transport.type) {
        switch (transport.type) {
          case 'file':
            transports.push(new winston.transports.File(transport.options));
            break;
          case 'http':
            transports.push(new winston.transports.Http(transport.options));
            break;
          case 'stream':
            transports.push(new winston.transports.Stream(transport.options));
            break;
        }
      }
    });
    
    return transports;
  }

  // Logging methods
  debug(message, meta = {}) {
    // message: string, meta?: object
    this.winston.debug(message, meta);
  }

  info(message, meta = {}) {
    // message: string, meta?: object
    this.winston.info(message, meta);
  }

  warn(message, meta = {}) {
    // message: string, meta?: object
    this.winston.warn(message, meta);
  }

  error(message, error, meta = {}) {
    // message: string, error?: Error, meta?: object
    const errorMeta = { ...meta };
    
    if (error instanceof Error) {
      errorMeta.error = {
        message: error.message,
        stack: error.stack,
        name: error.name,
        ...error
      };
    }
    
    this.winston.error(message, errorMeta);
  }

  // Child logger for request context
  child(metadata) {
    // metadata: object (e.g., { requestId: string, userId: string })
    // returns: LoggerInterface instance with inherited metadata
    const childConfig = {
      ...this.config,
      metadata: { ...this.config.metadata, ...metadata }
    };
    
    return new LoggerInterface(childConfig);
  }

  // Performance logging
  startTimer(label) {
    // label: string
    // returns: { end: (meta?: object) => void }
    const startTime = Date.now();
    const timerId = `${label}-${startTime}-${Math.random()}`;
    
    this.timers.set(timerId, { label, startTime });
    
    return {
      end: (meta = {}) => {
        const timer = this.timers.get(timerId);
        if (timer) {
          const duration = Date.now() - timer.startTime;
          this.timers.delete(timerId);
          
          this.info(`Timer ${timer.label} completed`, {
            ...meta,
            duration,
            durationMs: duration,
            timer: timer.label
          });
        }
      }
    };
  }

  // Middleware
  createRequestLogger(options = {}) {
    // options: { skipPaths?: string[], includeBody?: boolean, includeHeaders?: boolean }
    // returns: Express/Koa middleware function
    const {
      skipPaths = [],
      includeBody = false,
      includeHeaders = false
    } = options;
    
    return (req, res, next) => {
      // Skip logging for certain paths
      if (skipPaths.includes(req.path)) {
        return next();
      }
      
      const startTime = Date.now();
      const requestId = req.headers['x-request-id'] || `req-${Date.now()}-${Math.random().toString(36).substr(2, 9)}`;
      
      // Create child logger with request context
      req.logger = this.child({ requestId });
      
      // Log request
      const requestLog = {
        method: req.method,
        path: req.path,
        query: req.query,
        ip: req.ip || (req.connection && req.connection.remoteAddress) || 'unknown'
      };
      
      if (includeHeaders) {
        requestLog.headers = req.headers;
      }
      
      if (includeBody && req.body) {
        requestLog.body = req.body;
      }
      
      req.logger.info('Request received', requestLog);
      
      // Capture response
      const originalEnd = res.end;
      res.end = function(...args) {
        const duration = Date.now() - startTime;
        
        req.logger.info('Request completed', {
          method: req.method,
          path: req.path,
          status: res.statusCode,
          duration,
          durationMs: duration
        });
        
        originalEnd.apply(res, args);
      };
      
      next();
    };
  }

  // Log management
  async query(options = {}) {
    // options: { level?: string, from?: Date, to?: Date, limit?: number, filter?: object }
    // returns: { logs: LogEntry[], total: number }
    const {
      level,
      from = new Date(Date.now() - 24 * 60 * 60 * 1000), // Default to last 24 hours
      to = new Date(),
      limit = 100,
      filter = {}
    } = options;
    
    // For this implementation, we'll read from log files
    // In production, this would query a log aggregation service
    const logs = [];
    
    try {
      const files = await fs.readdir(this.logDirectory);
      const logFiles = files.filter(f => f.startsWith('application-') && f.endsWith('.log'));
      
      for (const file of logFiles) {
        const filePath = path.join(this.logDirectory, file);
        const content = await fs.readFile(filePath, 'utf8');
        const lines = content.trim().split('\n');
        
        for (const line of lines) {
          try {
            const log = JSON.parse(line);
            const logDate = new Date(log.timestamp);
            
            // Check date range
            if (logDate < from || logDate > to) continue;
            
            // Check level
            if (level && log.level !== level) continue;
            
            // Check filters
            let matchesFilter = true;
            for (const [key, value] of Object.entries(filter)) {
              // Check both in metadata and at root level (Winston might put it at root)
              const hasValue = (log.metadata && log.metadata[key] === value) || log[key] === value;
              if (!hasValue) {
                matchesFilter = false;
                break;
              }
            }
            
            if (matchesFilter) {
              // Collect all metadata from various locations
              const metadata = {
                ...(log.metadata || {}),
                ...(log.requestId ? { requestId: log.requestId } : {}),
                ...(log.traceId ? { traceId: log.traceId } : {})
              };
              
              logs.push({
                timestamp: log.timestamp,
                level: log.level,
                message: log.message,
                metadata
              });
            }
            
            if (logs.length >= limit) break;
          } catch (e) {
            // Skip invalid log lines
          }
        }
        
        if (logs.length >= limit) break;
      }
    } catch (error) {
      this.error('Failed to query logs', error);
    }
    
    return {
      logs: logs.slice(0, limit),
      total: logs.length
    };
  }

  async rotate() {
    // Trigger log rotation
    // returns: { success: boolean, archivedFile?: string }
    try {
      // Winston daily-rotate-file handles rotation automatically
      // This method triggers manual rotation if needed
      
      // Close current transports
      this.winston.close();
      
      // Recreate logger with fresh transports
      this.winston = this._createWinstonLogger();
      
      // Get the current log file name
      const date = new Date().toISOString().split('T')[0];
      const archivedFile = path.join(this.logDirectory, `application-${date}.log`);
      
      return {
        success: true,
        archivedFile
      };
    } catch (error) {
      this.error('Failed to rotate logs', error);
      return {
        success: false,
        error: error.message
      };
    }
  }
}

module.exports = LoggerInterface;
>>>>>>> 65539dd2
<|MERGE_RESOLUTION|>--- conflicted
+++ resolved
@@ -2,12 +2,6 @@
 // Purpose: Define the structured logging interface
 // Team responsible: Observability Team
 
-<<<<<<< HEAD
-// Use mock implementation for testing
-const LoggerMock = require('../../mocks/logger-mock');
-
-module.exports = LoggerMock;
-=======
 const winston = require('winston');
 const DailyRotateFile = require('winston-daily-rotate-file');
 const path = require('path');
@@ -357,5 +351,4 @@
   }
 }
 
-module.exports = LoggerInterface;
->>>>>>> 65539dd2
+module.exports = LoggerInterface;