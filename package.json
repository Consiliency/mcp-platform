--- conflicted
+++ resolved
@@ -9,7 +9,6 @@
     "test:sdk": "jest tests/integration/phase5/sdk-*.test.js"
   },
   "dependencies": {
-<<<<<<< HEAD
     "axios": "^1.11.0",
     "crypto": "^1.0.1",
     "express": "^5.1.0",
@@ -17,15 +16,11 @@
     "helmet": "^7.0.0",
     "jsonwebtoken": "^9.0.0",
     "pg": "^8.16.3",
+    "prom-client": "^15.1.3",
     "redis": "^5.6.1",
-    "uuid": "^9.0.0"
-=======
-    "express": "^5.1.0",
-    "jsonwebtoken": "^9.0.0",
-    "prom-client": "^15.1.3",
+    "uuid": "^9.0.0",
     "winston": "^3.17.0",
     "winston-daily-rotate-file": "^5.0.0"
->>>>>>> 65539dd2
   },
   "devDependencies": {
     "jest": "^29.0.0",
